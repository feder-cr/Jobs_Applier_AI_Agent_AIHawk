--- conflicted
+++ resolved
@@ -1,4 +1,5 @@
 <a name="top"></a>
+
 <div align="center">
 <img src="./assets/AIHawk.png">
 
@@ -8,7 +9,7 @@
 
 # Auto_Jobs_Applier_AIHawk
 
-  ![CI](https://github.com/feder-cr/Auto_Jobs_Applier_AIHawk/actions/workflows/ci.yml/badge.svg)
+![CI](https://github.com/feder-cr/Auto_Jobs_Applier_AIHawk/actions/workflows/ci.yml/badge.svg)
 
 **🤖🔍 Your AI-powered job search assistant. Automate applications, get personalized recommendations, and land your dream job faster.**
 
@@ -26,7 +27,7 @@
 
 We are looking to expand our FOSS maintainers team! If you are from a non-technical background, you can be part of the project management team, triaging issues, and shaping the project. If you are a technical person, you can join in doing code reviews, participating in releases, and buidling better version of this product.
 
-reach out to [surapuramakhil](https://github.com/surapuramakhil) on [Discord](https://discord.gg/mMZcMTH9K6). [Special thanks](#special-thanks) 
+reach out to [surapuramakhil](https://github.com/surapuramakhil) on [Discord](https://discord.gg/mMZcMTH9K6). [Special thanks](#special-thanks)
 
 Auto_Jobs_Applier_AIHawk is continuously evolving, and your feedback, suggestions, and contributions are highly valued. Feel free to open issues, suggest enhancements, or submit pull requests to help improve the project. Let's work together to make Auto_Jobs_Applier_AIHawk a powerful tool for job seekers worldwide.
 
@@ -59,118 +60,127 @@
 ## Features
 
 1. **Intelligent Job Search Automation**
-   - Customizable search criteria
-   - Continuous scanning for new openings
-   - Smart filtering to exclude irrelevant listings
+
+    - Customizable search criteria
+    - Continuous scanning for new openings
+    - Smart filtering to exclude irrelevant listings
 
 2. **Rapid and Efficient Application Submission**
-   - One-click applications
-   - Form auto-fill using your profile information
-   - Automatic document attachment (resume, cover letter)
+
+    - One-click applications
+    - Form auto-fill using your profile information
+    - Automatic document attachment (resume, cover letter)
 
 3. **AI-Powered Personalization**
-   - Dynamic response generation for employer-specific questions
-   - Tone and style matching to fit company culture
-   - Keyword optimization for improved application relevance
+
+    - Dynamic response generation for employer-specific questions
+    - Tone and style matching to fit company culture
+    - Keyword optimization for improved application relevance
 
 4. **Volume Management with Quality**
-   - Bulk application capability
-   - Quality control measures
-   - Detailed application tracking
+
+    - Bulk application capability
+    - Quality control measures
+    - Detailed application tracking
 
 5. **Intelligent Filtering and Blacklisting**
-   - Company blacklist to avoid unwanted employers
-   - Title filtering to focus on relevant positions
+
+    - Company blacklist to avoid unwanted employers
+    - Title filtering to focus on relevant positions
 
 6. **Dynamic Resume Generation**
-   - Automatically creates tailored resumes for each application
-   - Customizes resume content based on job requirements
+
+    - Automatically creates tailored resumes for each application
+    - Customizes resume content based on job requirements
 
 7. **Secure Data Handling**
-   - Manages sensitive information securely using YAML files
+    - Manages sensitive information securely using YAML files
 
 ## Installation
 
 **Confirmed successful runs on the following:**
 
-- Operating Systems:
-  - Windows 10
-  - Ubuntu 22
-- Python versions:
-  - 3.10
-  - 3.11.9(64b)
-  - 3.12.5(64b)
-
-### Option 1: Using Python Virtual Environment 
+-   Operating Systems:
+    -   Windows 10
+    -   Ubuntu 22
+-   Python versions:
+    -   3.10
+    -   3.11.9(64b)
+    -   3.12.5(64b)
+
+### Option 1: Using Python Virtual Environment
 
 1. **Download and Install Python:**
 
-   Ensure you have the last Python version  installed. If not, download and install it from Python's official website. For detailed instructions, refer to the tutorials:
-
-   - [How to Install Python on Windows](https://www.geeksforgeeks.org/how-to-install-python-on-windows/)
-   - [How to Install Python on Linux](https://www.geeksforgeeks.org/how-to-install-python-on-linux/)
-   - [How to Download and Install Python on macOS](https://www.geeksforgeeks.org/how-to-download-and-install-python-latest-version-on-macos-mac-os-x/)
+    Ensure you have the last Python version installed. If not, download and install it from Python's official website. For detailed instructions, refer to the tutorials:
+
+    - [How to Install Python on Windows](https://www.geeksforgeeks.org/how-to-install-python-on-windows/)
+    - [How to Install Python on Linux](https://www.geeksforgeeks.org/how-to-install-python-on-linux/)
+    - [How to Download and Install Python on macOS](https://www.geeksforgeeks.org/how-to-download-and-install-python-latest-version-on-macos-mac-os-x/)
 
 2. **Download and Install Google Chrome:**
-   - Download and install the latest version of Google Chrome in its default location from the [official website](https://www.google.com/chrome).
+
+    - Download and install the latest version of Google Chrome in its default location from the [official website](https://www.google.com/chrome).
 
 3. **Clone the repository:**
 
-   ```bash
-   git clone https://github.com/feder-cr/Auto_Jobs_Applier_AIHawk.git
-   
-   cd Auto_Jobs_Applier_AIHawk
-   ```
+    ```bash
+    git clone https://github.com/feder-cr/Auto_Jobs_Applier_AIHawk.git
+
+    cd Auto_Jobs_Applier_AIHawk
+    ```
 
 4. **Activate virtual environment:**
 
-   ```bash
-   python3 -m venv virtual
-   ```
-
-   ```bash
-   source virtual/bin/activate
-   ```
-
-   or for Windows-based machines -
-
-   ```bash
-   .\virtual\Scripts\activate
-   ```
+    ```bash
+    python3 -m venv virtual
+    ```
+
+    ```bash
+    source virtual/bin/activate
+    ```
+
+    or for Windows-based machines -
+
+    ```bash
+    .\virtual\Scripts\activate
+    ```
 
 5. **Install the required packages:**
 
-   ```bash
-   pip install -r requirements.txt
-   ```
-
-### Option 2: Using Conda 
+    ```bash
+    pip install -r requirements.txt
+    ```
+
+### Option 2: Using Conda
 
 1. **Install Conda:**
-   - Download and install Miniconda from the [official website](https://docs.conda.io/en/latest/miniconda.html)
-   - Or install Anaconda from the [Anaconda website](https://www.anaconda.com/download)
+
+    - Download and install Miniconda from the [official website](https://docs.conda.io/en/latest/miniconda.html)
+    - Or install Anaconda from the [Anaconda website](https://www.anaconda.com/download)
 
 2. **Create and activate conda environment:**
-   ```bash
-   # Create new environment
-   conda create -n aihawk python=3.11
-
-   # Activate environment
-   conda activate aihawk
-   ```
+
+    ```bash
+    # Create new environment
+    conda create -n aihawk python=3.11
+
+    # Activate environment
+    conda activate aihawk
+    ```
 
 3. **Clone the repository:**
-   ```bash
-   git clone https://github.com/feder-cr/Auto_Jobs_Applier_AIHawk.git
-   cd Auto_Jobs_Applier_AIHawk
-   ```
+
+    ```bash
+    git clone https://github.com/feder-cr/Auto_Jobs_Applier_AIHawk.git
+    cd Auto_Jobs_Applier_AIHawk
+    ```
 
 4. **Install dependencies:**
-   ```bash
-   # Install from requirements.txt
-   pip install -r requirements.txt
-   ```
- 
+    ```bash
+    # Install from requirements.txt
+    pip install -r requirements.txt
+    ```
 
 ## Configuration
 
@@ -178,405 +188,418 @@
 
 This file contains sensitive information. Never share or commit this file to version control.
 
-- `llm_api_key: [Your OpenAI or Ollama API key or Gemini API key or Groq API key]`
-  - Replace with your OpenAI API key for GPT integration
-  - To obtain an API key, follow the tutorial at: <https://medium.com/@lorenzozar/how-to-get-your-own-openai-api-key-f4d44e60c327>
-  - Note: You need to add credit to your OpenAI account to use the API. You can add credit by visiting the [OpenAI billing dashboard](https://platform.openai.com/account/billing).
-  - According to the [OpenAI community](https://community.openai.com/t/usage-tier-free-to-tier-1/919150) and our users' reports, right after setting up the OpenAI account and purchasing the required credits, users still have a `Free` account type. This prevents them from having unlimited access to OpenAI models and allows only 200 requests per day. This might cause runtime errors such as:  
-    `Error code: 429 - {'error': {'message': 'You exceeded your current quota, please check your plan and billing details. ...}}`  
-    `{'error': {'message': 'Rate limit reached for gpt-4o-mini in organization <org> on requests per day (RPD): Limit 200, Used 200, Requested 1.}}`  
-    OpenAI will update your account automatically, but it might take some time, ranging from a couple of hours to a few days.  
-    You can find more about your organization limits on the [official page](https://platform.openai.com/settings/organization/limits).
-  - For obtaining Gemini API key visit [Google AI for Devs](https://ai.google.dev/gemini-api/docs/api-key)
-  - For obtaining Groq API key visit [Groq API](https://api.groq.com/v1)
+-   `llm_api_key: [Your OpenAI or Ollama API key or Gemini API key or Groq API key]`
+    -   Replace with your OpenAI API key for GPT integration
+    -   To obtain an API key, follow the tutorial at: <https://medium.com/@lorenzozar/how-to-get-your-own-openai-api-key-f4d44e60c327>
+    -   Note: You need to add credit to your OpenAI account to use the API. You can add credit by visiting the [OpenAI billing dashboard](https://platform.openai.com/account/billing).
+    -   According to the [OpenAI community](https://community.openai.com/t/usage-tier-free-to-tier-1/919150) and our users' reports, right after setting up the OpenAI account and purchasing the required credits, users still have a `Free` account type. This prevents them from having unlimited access to OpenAI models and allows only 200 requests per day. This might cause runtime errors such as:  
+        `Error code: 429 - {'error': {'message': 'You exceeded your current quota, please check your plan and billing details. ...}}`  
+        `{'error': {'message': 'Rate limit reached for gpt-4o-mini in organization <org> on requests per day (RPD): Limit 200, Used 200, Requested 1.}}`  
+        OpenAI will update your account automatically, but it might take some time, ranging from a couple of hours to a few days.  
+        You can find more about your organization limits on the [official page](https://platform.openai.com/settings/organization/limits).
+    -   For obtaining Gemini API key visit [Google AI for Devs](https://ai.google.dev/gemini-api/docs/api-key)
+    -   For obtaining Groq API key visit [Groq API](https://api.groq.com/v1)
 
 ### 2. work_preferences.yaml
 
 This file defines your job search parameters and bot behavior. Each section contains options that you can customize:
 
-- `remote: [true/false]`
-
-  - Set to `true` to include remote jobs, `false` to exclude them
-
-- `hybrid: [true/false]`
-
-  - Set to `true` to include hybrid jobs, `false` to exclude them
-
-- `onsite: [true/false]`
-
-  - Set to `true` to include onsite jobs, `false` to exclude them
-
-- `experience_level:`
-
-  - Set desired experience levels to `true`, others to `false`
-
-- `job_types:`
-  - Set desired job types to `true`, others to `false`
-
-- `date:`
-  - Choose one time range for job postings by setting it to `true`, others to `false`
-
-- `positions:`
-  - List job titles you're interested in, one per line
-  - Example:
-
-    ```yaml
-    positions:
-      - Software Developer
-      - Data Scientist
-    ```
-
-- `locations:`
-  - List locations you want to search in, one per line
-  - Example:
-
-    ```yaml
-    locations:
-      - Italy
-      - London
-    ```
-
-- `apply_once_at_company: [True/False]`
-  - Set to `True` to apply only once per company, `False` to allow multiple applications per company
-
-- `distance: [number]`
-  - Set the radius for your job search in miles
-  - Example: `distance: 50`
-
-- `companyBlacklist:`
-  - List companies you want to exclude from your search, one per line
-  - Example:
-
-    ```yaml
-    companyBlacklist:
-      - Company X
-      - Company Y
-    ```
-
-- `titleBlacklist:`
-  - List keywords in job titles you want to avoid, one per line
-  - Example:
-
-    ```yaml
-    titleBlacklist:
-      - Sales
-      - Marketing
-    ```
+-   `remote: [true/false]`
+
+    -   Set to `true` to include remote jobs, `false` to exclude them
+
+-   `hybrid: [true/false]`
+
+    -   Set to `true` to include hybrid jobs, `false` to exclude them
+
+-   `onsite: [true/false]`
+
+    -   Set to `true` to include onsite jobs, `false` to exclude them
+
+-   `experience_level:`
+
+    -   Set desired experience levels to `true`, others to `false`
+
+-   `job_types:`
+
+    -   Set desired job types to `true`, others to `false`
+
+-   `date:`
+
+    -   Choose one time range for job postings by setting it to `true`, others to `false`
+
+-   `positions:`
+
+    -   List job titles you're interested in, one per line
+    -   Example:
+
+        ```yaml
+        positions:
+            - Software Developer
+            - Data Scientist
+        ```
+
+-   `locations:`
+
+    -   List locations you want to search in, one per line
+    -   Example:
+
+        ```yaml
+        locations:
+            - Italy
+            - London
+        ```
+
+-   `apply_once_at_company: [True/False]`
+
+    -   Set to `True` to apply only once per company, `False` to allow multiple applications per company
+
+-   `distance: [number]`
+
+    -   Set the radius for your job search in miles
+    -   Example: `distance: 50`
+
+-   `companyBlacklist:`
+
+    -   List companies you want to exclude from your search, one per line
+    -   Example:
+
+        ```yaml
+        companyBlacklist:
+            - Company X
+            - Company Y
+        ```
+
+-   `titleBlacklist:`
+
+    -   List keywords in job titles you want to avoid, one per line
+    -   Example:
+
+        ```yaml
+        titleBlacklist:
+            - Sales
+            - Marketing
+        ```
 
 #### 2.1 config.py - Customize LLM model endpoint
 
-<<<<<<< HEAD
-- `llm_model_type`:
-  - Choose the model type, supported: openai / ollama / claude / gemini / azure
-- `llm_model`:
-=======
-- `LLM_MODEL_TYPE`:
-  - Choose the model type, supported: openai / ollama / claude / gemini / groq
-- `LLM_MODEL`:
->>>>>>> 1c1b7f31
-  - Choose the LLM model, currently supported:
-    - openai: gpt-4o
-    - ollama: llama2, mistral:v0.3
-    - claude: any model
-    - gemini: any model
-<<<<<<< HEAD
-    - azure: leave blank. your model deployment below define the model
-=======
-    - groq: llama3-groq-70b-8192-tool-use-preview, llama3-groq-8b-8192-tool-use-preview, llama-3.1-70b-versatile, llama-3.1-8b-instant, llama-3.2-3b-preview, llama3-70b-8192, llama3-8b-8192, mixtral-8x7b-32768
-    - aiml: any model
-      
->>>>>>> 1c1b7f31
-- `llm_api_url`:
-  - Link of the API endpoint for the LLM model. (only requried for ollama)
-    - ollama: <http://127.0.0.1:11434/>
-    - claude: <https://api.anthropic.com/v1>
-    - gemini: <https://aistudio.google.com/app/apikey>
-<<<<<<< HEAD
-    - azure: find your endpoint url in your model deployment
-- `azure_model_deployment_name`:
-  - The deployment name of your model
-- `azure_api_version`
-  - example: `2024-08-01-preview`
-  - for more api version: <https://learn.microsoft.com/en-us/azure/ai-services/openai/api-version-deprecation>
-=======
-    - groq: <https://api.groq.com/v1>
->>>>>>> 1c1b7f31
-- Note: To run local Ollama, follow the guidelines here: [Guide to Ollama deployment](https://github.com/ollama/ollama)
-  
+-   `LLM_MODEL_TYPE`:
+    -   Choose the model type, supported: openai / ollama / claude / gemini / groq
+-   `LLM_MODEL`:
+    -   Choose the LLM model, currently supported:
+        -   openai: gpt-4o
+        -   ollama: llama2, mistral:v0.3
+        -   claude: any model
+        -   gemini: any model
+        -   azure: leave blank. your model deployment below define the model
+        -   groq: llama3-groq-70b-8192-tool-use-preview, llama3-groq-8b-8192-tool-use-preview, llama-3.1-70b-versatile, llama-3.1-8b-instant, llama-3.2-3b-preview, llama3-70b-8192, llama3-8b-8192, mixtral-8x7b-32768
+        -   aiml: any model
+-   `llm_api_url`:
+    -   Link of the API endpoint for the LLM model. (only requried for ollama)
+        -   ollama: <http://127.0.0.1:11434/>
+        -   claude: <https://api.anthropic.com/v1>
+        -   gemini: <https://aistudio.google.com/app/apikey>
+        -   groq: <https://api.groq.com/v1>
+-   Note: To run local Ollama, follow the guidelines here: [Guide to Ollama deployment](https://github.com/ollama/ollama)
+
 ### 3. plain_text_resume.yaml
 
 This file contains your resume information in a structured format. Fill it out with your personal details, education, work experience, and skills. This information is used to auto-fill application forms and generate customized resumes.
 
 Each section has specific fields to fill out:
 
-- `personal_information:`
-  - This section contains basic personal details to identify yourself and provide contact information.
-    - **name**: Your first name.
-    - **surname**: Your last name or family name.
-    - **date_of_birth**: Your birth date in the format DD/MM/YYYY.
-    - **country**: The country where you currently reside.
-    - **city**: The city where you currently live.
-    - **address**: Your full address, including street and number.
-    - **zip_code**: Your postal/ZIP code.
-    - **phone_prefix**: The international dialing code for your phone number (e.g., +1 for the USA, +44 for the UK).
-    - **phone**: Your phone number without the international prefix.
-    - **email**: Your primary email address.
-    - **github**: URL to your GitHub profile, if applicable.
-    - **linkedin**: URL to your LinkedIn profile, if applicable.
-  - Example
-
-  ```yaml
-  personal_information:
-    name: "Jane"
-    surname: "Doe"
-    date_of_birth: "01/01/1990"
-    country: "USA"
-    city: "New York"
-    address: "123 Main St"
-    zip_code: "520123"
-    phone_prefix: "+1"
-    phone: "5551234567"
-    email: "jane.doe@example.com"
-    github: "https://github.com/janedoe"
-    linkedin: "https://www.linkedin.com/in/janedoe/"
-  ```
-
-- `education_details:`
-  - This section outlines your academic background, including degrees earned and relevant coursework.
-    - **degree**: The type of degree obtained (e.g., Bachelor's Degree, Master's Degree).
-    - **university**: The name of the university or institution where you studied.
-    - **final_evaluation_grade**: Your Grade Point Average or equivalent measure of academic performance.
-    - **start_date**: The start year of your studies.
-    - **graduation_year**: The year you graduated.
-    - **field_of_study**: The major or focus area of your studies.
-    - **exam**: A list of courses or subjects taken along with their respective grades.
-
-  - Example:
-
-  ```yaml
-  education_details:
-    - education_level: "Bachelor's Degree"
-      institution: "University of Example"
-      field_of_study: "Software Engineering"
-      final_evaluation_grade: "4/4"
-      start_date: "2021"
-      year_of_completion: "2023"
-      exam:
-        Algorithms: "A"
-        Data Structures: "B+"
-        Database Systems: "A"
-        Operating Systems: "A-"
-        Web Development: "B"
-  ```
-
-- `experience_details:`
-  - This section details your work experience, including job roles, companies, and key responsibilities.
-    - **position**: Your job title or role.
-    - **company**: The name of the company or organization where you worked.
-    - **employment_period**: The timeframe during which you were employed in the role, using the format MM/YYYY - MM/YYYY.
-    - **location**: The city and country where the company is located.
-    - **industry**: The industry or field in which the company operates.
-    - **key_responsibilities**: A list of major responsibilities or duties you had in the role, e.g. responsibility: "Developed web applications using React and Node.js".
-    - **skills_acquired**: Skills or expertise gained through this role, e.g. "React".
-
-  - Example:
-
-  ```yaml
-  experience_details:
-    - position: "Software Developer"
-      company: "Tech Innovations Inc."
-      employment_period: "06/2021 - Present"
-      location: "San Francisco, CA"
-      industry: "Technology"
-      key_responsibilities:
-        - responsibility: "Developed web applications using React and Node.js"
-        - responsibility: "Collaborated with cross-functional teams to design and implement new features"
-        - responsibility: "Troubleshot and resolved complex software issues"
-      skills_acquired:
-        - "React"
-        - "Node.js"
-        - "Software Troubleshooting"
-  ```
-
-- `projects:`
-  - Include notable projects you have worked on, including personal or professional projects.
-    - **name**: The name or title of the project.
-    - **description**: A brief summary of what the project involves or its purpose.
-    - **link**: URL to the project, if available (e.g., GitHub repository, website).
-
-  - Example:
-
-    ```yaml
-    projects:
-      - name: "Weather App"
-        description: "A web application that provides real-time weather information using a third-party API."
-        link: "https://github.com/janedoe/weather-app"
-      - name: "Task Manager"
-        description: "A task management tool with features for tracking and prioritizing tasks."
-        link: "https://github.com/janedoe/task-manager"
-    ```
-
-- `achievements:`
-  - Highlight notable accomplishments or awards you have received.
-    - **name**: The title or name of the achievement.
-    - **description**: A brief explanation of the achievement and its significance.
-
-  - Example:
-
-  ```yaml
-  achievements:
-    - name: "Employee of the Month"
-      description: "Recognized for exceptional performance and contributions to the team."
-    - name: "Hackathon Winner"
-      description: "Won first place in a national hackathon competition."
-  ```
-
-- `certifications:`
-  - Include any professional certifications you have earned.
-    - name: "PMP"  
-      description: "Certification for project management professionals, issued by the Project Management Institute (PMI)"
-
-  - Example:
-
-  ```yaml
-  certifications:
-    - "Certified Scrum Master"
-    - "AWS Certified Solutions Architect"
-  ```
-
-- `languages:`
-  - Detail the languages you speak and your proficiency level in each.
-    - **language**: The name of the language.
-    - **proficiency**: Your level of proficiency (e.g., Native, Fluent, Intermediate).
-
-  - Example:
-
-  ```yaml
-  languages:
-    - language: "English"
-      proficiency: "Fluent"
-    - language: "Spanish"
-      proficiency: "Intermediate"
-  ```
-
-- `interests:`
-
-  - Mention your professional or personal interests that may be relevant to your career.
-    - **interest**: A list of interests or hobbies.
-
-  - Example:
-
-  ```yaml
-  interests:
-    - "Machine Learning"
-    - "Cybersecurity"
-    - "Open Source Projects"
-    - "Digital Marketing"
-    - "Entrepreneurship"
-  ```
-
-- `availability:`
-  - State your current availability or notice period.
-    - **notice_period**: The amount of time required before you can start a new role (e.g., "2 weeks", "1 month").
-
-  - Example:
-
-  ```yaml
-  availability:
-    notice_period: "2 weeks"
-  ```
-
-- `salary_expectations:`
-  - Provide your expected salary range.
-    - **salary_range_usd**: The salary range you are expecting, expressed in USD.
-
-  - Example:
-
-  ```yaml
-  salary_expectations:
-    salary_range_usd: "80000 - 100000"
-  ```
-
-- `self_identification:`
-  - Provide information related to personal identity, including gender and pronouns.
-    - **gender**: Your gender identity.
-    - **pronouns**: The pronouns you use (e.g., He/Him, She/Her, They/Them).
-    - **veteran**: Your status as a veteran (e.g., Yes, No).
-    - **disability**: Whether you have a disability (e.g., Yes, No).
-    - **ethnicity**: Your ethnicity.
-
-  - Example:
-
-  ```yaml
-  self_identification:
-    gender: "Female"
-    pronouns: "She/Her"
-    veteran: "No"
-    disability: "No"
-    ethnicity: "Asian"
-  ```
-
-- `legal_authorization:`
-  - Indicate your legal ability to work in various locations.
-    - **eu_work_authorization**: Whether you are authorized to work in the European Union (Yes/No).
-    - **us_work_authorization**: Whether you are authorized to work in the United States (Yes/No).
-    - **requires_us_visa**: Whether you require a visa to work in the United States (Yes/No).
-    - **requires_us_sponsorship**: Whether you require sponsorship to work in the United States (Yes/No).
-    - **requires_eu_visa**: Whether you require a visa to work in the European Union (Yes/No).
-    - **legally_allowed_to_work_in_eu**: Whether you are legally allowed to work in the European Union (Yes/No).
-    - **legally_allowed_to_work_in_us**: Whether you are legally allowed to work in the United States (Yes/No).
-    - **requires_eu_sponsorship**: Whether you require sponsorship to work in the European Union (Yes/No).
-    - **canada_work_authorization**: Whether you are authorized to work in Canada (Yes/No).
-    - **requires_canada_visa**: Whether you require a visa to work in Canada (Yes/No).
-    - **legally_allowed_to_work_in_canada**: Whether you are legally allowed to work in Canada (Yes/No).
-    - **requires_canada_sponsorship**: Whether you require sponsorship to work in Canada (Yes/No).
-    - **uk_work_authorization**: Whether you are authorized to work in the United Kingdom (Yes/No).
-    - **requires_uk_visa**: Whether you require a visa to work in the United Kingdom (Yes/No).
-    - **legally_allowed_to_work_in_uk**: Whether you are legally allowed to work in the United Kingdom (Yes/No).
-    - **requires_uk_sponsorship**: Whether you require sponsorship to work in the United Kingdom (Yes/No).
-
-  - Example:
-
-     ```yaml
-    legal_authorization:
-    eu_work_authorization: "Yes"
-    us_work_authorization: "Yes"
-    requires_us_visa: "No"
-    requires_us_sponsorship: "Yes"
-    requires_eu_visa: "No"
-    legally_allowed_to_work_in_eu: "Yes"
-    legally_allowed_to_work_in_us: "Yes"
-    requires_eu_sponsorship: "No"
-    canada_work_authorization: "Yes"
-    requires_canada_visa: "No"
-    legally_allowed_to_work_in_canada: "Yes"
-    requires_canada_sponsorship: "No"
-    uk_work_authorization: "Yes"
-    requires_uk_visa: "No"
-    legally_allowed_to_work_in_uk: "Yes"
-    requires_uk_sponsorship: "No"
-    ```
-
-- `work_preferences:`
-  - Specify your preferences for work arrangements and conditions.
-    - **remote_work**: Whether you are open to remote work (Yes/No).
-    - **in_person_work**: Whether you are open to in-person work (Yes/No).
-    - **open_to_relocation**: Whether you are willing to relocate for a job (Yes/No).
-    - **willing_to_complete_assessments**: Whether you are willing to complete job assessments (Yes/No).
-    - **willing_to_undergo_drug_tests**: Whether you are willing to undergo drug testing (Yes/No).
-    - **willing_to_undergo_background_checks**: Whether you are willing to undergo background checks (Yes/No).
-
-  - Example:
-
-  ```yaml
-  work_preferences:
-    remote_work: "Yes"
-    in_person_work: "No"
-    open_to_relocation: "Yes"
-    willing_to_complete_assessments: "Yes"
-    willing_to_undergo_drug_tests: "No"
-    willing_to_undergo_background_checks: "Yes"
-  ```
+-   `personal_information:`
+
+    -   This section contains basic personal details to identify yourself and provide contact information.
+        -   **name**: Your first name.
+        -   **surname**: Your last name or family name.
+        -   **date_of_birth**: Your birth date in the format DD/MM/YYYY.
+        -   **country**: The country where you currently reside.
+        -   **city**: The city where you currently live.
+        -   **address**: Your full address, including street and number.
+        -   **zip_code**: Your postal/ZIP code.
+        -   **phone_prefix**: The international dialing code for your phone number (e.g., +1 for the USA, +44 for the UK).
+        -   **phone**: Your phone number without the international prefix.
+        -   **email**: Your primary email address.
+        -   **github**: URL to your GitHub profile, if applicable.
+        -   **linkedin**: URL to your LinkedIn profile, if applicable.
+    -   Example
+
+    ```yaml
+    personal_information:
+        name: "Jane"
+        surname: "Doe"
+        date_of_birth: "01/01/1990"
+        country: "USA"
+        city: "New York"
+        address: "123 Main St"
+        zip_code: "520123"
+        phone_prefix: "+1"
+        phone: "5551234567"
+        email: "jane.doe@example.com"
+        github: "https://github.com/janedoe"
+        linkedin: "https://www.linkedin.com/in/janedoe/"
+    ```
+
+-   `education_details:`
+
+    -   This section outlines your academic background, including degrees earned and relevant coursework.
+
+        -   **degree**: The type of degree obtained (e.g., Bachelor's Degree, Master's Degree).
+        -   **university**: The name of the university or institution where you studied.
+        -   **final_evaluation_grade**: Your Grade Point Average or equivalent measure of academic performance.
+        -   **start_date**: The start year of your studies.
+        -   **graduation_year**: The year you graduated.
+        -   **field_of_study**: The major or focus area of your studies.
+        -   **exam**: A list of courses or subjects taken along with their respective grades.
+
+    -   Example:
+
+    ```yaml
+    education_details:
+        - education_level: "Bachelor's Degree"
+          institution: "University of Example"
+          field_of_study: "Software Engineering"
+          final_evaluation_grade: "4/4"
+          start_date: "2021"
+          year_of_completion: "2023"
+          exam:
+              Algorithms: "A"
+              Data Structures: "B+"
+              Database Systems: "A"
+              Operating Systems: "A-"
+              Web Development: "B"
+    ```
+
+-   `experience_details:`
+
+    -   This section details your work experience, including job roles, companies, and key responsibilities.
+
+        -   **position**: Your job title or role.
+        -   **company**: The name of the company or organization where you worked.
+        -   **employment_period**: The timeframe during which you were employed in the role, using the format MM/YYYY - MM/YYYY.
+        -   **location**: The city and country where the company is located.
+        -   **industry**: The industry or field in which the company operates.
+        -   **key_responsibilities**: A list of major responsibilities or duties you had in the role, e.g. responsibility: "Developed web applications using React and Node.js".
+        -   **skills_acquired**: Skills or expertise gained through this role, e.g. "React".
+
+    -   Example:
+
+    ```yaml
+    experience_details:
+        - position: "Software Developer"
+          company: "Tech Innovations Inc."
+          employment_period: "06/2021 - Present"
+          location: "San Francisco, CA"
+          industry: "Technology"
+          key_responsibilities:
+              - responsibility: "Developed web applications using React and Node.js"
+              - responsibility: "Collaborated with cross-functional teams to design and implement new features"
+              - responsibility: "Troubleshot and resolved complex software issues"
+          skills_acquired:
+              - "React"
+              - "Node.js"
+              - "Software Troubleshooting"
+    ```
+
+-   `projects:`
+
+    -   Include notable projects you have worked on, including personal or professional projects.
+
+        -   **name**: The name or title of the project.
+        -   **description**: A brief summary of what the project involves or its purpose.
+        -   **link**: URL to the project, if available (e.g., GitHub repository, website).
+
+    -   Example:
+
+        ```yaml
+        projects:
+            - name: "Weather App"
+              description: "A web application that provides real-time weather information using a third-party API."
+              link: "https://github.com/janedoe/weather-app"
+            - name: "Task Manager"
+              description: "A task management tool with features for tracking and prioritizing tasks."
+              link: "https://github.com/janedoe/task-manager"
+        ```
+
+-   `achievements:`
+
+    -   Highlight notable accomplishments or awards you have received.
+
+        -   **name**: The title or name of the achievement.
+        -   **description**: A brief explanation of the achievement and its significance.
+
+    -   Example:
+
+    ```yaml
+    achievements:
+        - name: "Employee of the Month"
+          description: "Recognized for exceptional performance and contributions to the team."
+        - name: "Hackathon Winner"
+          description: "Won first place in a national hackathon competition."
+    ```
+
+-   `certifications:`
+
+    -   Include any professional certifications you have earned.
+
+        -   name: "PMP"  
+            description: "Certification for project management professionals, issued by the Project Management Institute (PMI)"
+
+    -   Example:
+
+    ```yaml
+    certifications:
+        - "Certified Scrum Master"
+        - "AWS Certified Solutions Architect"
+    ```
+
+-   `languages:`
+
+    -   Detail the languages you speak and your proficiency level in each.
+
+        -   **language**: The name of the language.
+        -   **proficiency**: Your level of proficiency (e.g., Native, Fluent, Intermediate).
+
+    -   Example:
+
+    ```yaml
+    languages:
+        - language: "English"
+          proficiency: "Fluent"
+        - language: "Spanish"
+          proficiency: "Intermediate"
+    ```
+
+-   `interests:`
+
+    -   Mention your professional or personal interests that may be relevant to your career.
+
+        -   **interest**: A list of interests or hobbies.
+
+    -   Example:
+
+    ```yaml
+    interests:
+        - "Machine Learning"
+        - "Cybersecurity"
+        - "Open Source Projects"
+        - "Digital Marketing"
+        - "Entrepreneurship"
+    ```
+
+-   `availability:`
+
+    -   State your current availability or notice period.
+
+        -   **notice_period**: The amount of time required before you can start a new role (e.g., "2 weeks", "1 month").
+
+    -   Example:
+
+    ```yaml
+    availability:
+        notice_period: "2 weeks"
+    ```
+
+-   `salary_expectations:`
+
+    -   Provide your expected salary range.
+
+        -   **salary_range_usd**: The salary range you are expecting, expressed in USD.
+
+    -   Example:
+
+    ```yaml
+    salary_expectations:
+        salary_range_usd: "80000 - 100000"
+    ```
+
+-   `self_identification:`
+
+    -   Provide information related to personal identity, including gender and pronouns.
+
+        -   **gender**: Your gender identity.
+        -   **pronouns**: The pronouns you use (e.g., He/Him, She/Her, They/Them).
+        -   **veteran**: Your status as a veteran (e.g., Yes, No).
+        -   **disability**: Whether you have a disability (e.g., Yes, No).
+        -   **ethnicity**: Your ethnicity.
+
+    -   Example:
+
+    ```yaml
+    self_identification:
+        gender: "Female"
+        pronouns: "She/Her"
+        veteran: "No"
+        disability: "No"
+        ethnicity: "Asian"
+    ```
+
+-   `legal_authorization:`
+
+    -   Indicate your legal ability to work in various locations.
+
+        -   **eu_work_authorization**: Whether you are authorized to work in the European Union (Yes/No).
+        -   **us_work_authorization**: Whether you are authorized to work in the United States (Yes/No).
+        -   **requires_us_visa**: Whether you require a visa to work in the United States (Yes/No).
+        -   **requires_us_sponsorship**: Whether you require sponsorship to work in the United States (Yes/No).
+        -   **requires_eu_visa**: Whether you require a visa to work in the European Union (Yes/No).
+        -   **legally_allowed_to_work_in_eu**: Whether you are legally allowed to work in the European Union (Yes/No).
+        -   **legally_allowed_to_work_in_us**: Whether you are legally allowed to work in the United States (Yes/No).
+        -   **requires_eu_sponsorship**: Whether you require sponsorship to work in the European Union (Yes/No).
+        -   **canada_work_authorization**: Whether you are authorized to work in Canada (Yes/No).
+        -   **requires_canada_visa**: Whether you require a visa to work in Canada (Yes/No).
+        -   **legally_allowed_to_work_in_canada**: Whether you are legally allowed to work in Canada (Yes/No).
+        -   **requires_canada_sponsorship**: Whether you require sponsorship to work in Canada (Yes/No).
+        -   **uk_work_authorization**: Whether you are authorized to work in the United Kingdom (Yes/No).
+        -   **requires_uk_visa**: Whether you require a visa to work in the United Kingdom (Yes/No).
+        -   **legally_allowed_to_work_in_uk**: Whether you are legally allowed to work in the United Kingdom (Yes/No).
+        -   **requires_uk_sponsorship**: Whether you require sponsorship to work in the United Kingdom (Yes/No).
+
+    -   Example:
+
+        ```yaml
+        legal_authorization:
+        eu_work_authorization: "Yes"
+        us_work_authorization: "Yes"
+        requires_us_visa: "No"
+        requires_us_sponsorship: "Yes"
+        requires_eu_visa: "No"
+        legally_allowed_to_work_in_eu: "Yes"
+        legally_allowed_to_work_in_us: "Yes"
+        requires_eu_sponsorship: "No"
+        canada_work_authorization: "Yes"
+        requires_canada_visa: "No"
+        legally_allowed_to_work_in_canada: "Yes"
+        requires_canada_sponsorship: "No"
+        uk_work_authorization: "Yes"
+        requires_uk_visa: "No"
+        legally_allowed_to_work_in_uk: "Yes"
+        requires_uk_sponsorship: "No"
+        ```
+
+-   `work_preferences:`
+
+    -   Specify your preferences for work arrangements and conditions.
+
+        -   **remote_work**: Whether you are open to remote work (Yes/No).
+        -   **in_person_work**: Whether you are open to in-person work (Yes/No).
+        -   **open_to_relocation**: Whether you are willing to relocate for a job (Yes/No).
+        -   **willing_to_complete_assessments**: Whether you are willing to complete job assessments (Yes/No).
+        -   **willing_to_undergo_drug_tests**: Whether you are willing to undergo drug testing (Yes/No).
+        -   **willing_to_undergo_background_checks**: Whether you are willing to undergo background checks (Yes/No).
+
+    -   Example:
+
+    ```yaml
+    work_preferences:
+        remote_work: "Yes"
+        in_person_work: "No"
+        open_to_relocation: "Yes"
+        willing_to_complete_assessments: "Yes"
+        willing_to_undergo_drug_tests: "No"
+        willing_to_undergo_background_checks: "Yes"
+    ```
 
 ### PLUS. data_folder_example
 
@@ -586,9 +609,9 @@
 
 Inside this folder, you'll find example versions of the key files:
 
-- `secrets.yaml`
-- `config.yaml`
-- `plain_text_resume.yaml`
+-   `secrets.yaml`
+-   `config.yaml`
+-   `plain_text_resume.yaml`
 
 These files are already populated with fictitious but realistic data. They show you the correct format and type of information to enter in each file.
 
@@ -607,12 +630,14 @@
 
 1. **Data Folder:**
    Ensure that your data_folder contains the following files:
-   - `secrets.yaml`
-   - `config.yaml`
-   - `plain_text_resume.yaml`
+
+    - `secrets.yaml`
+    - `config.yaml`
+    - `plain_text_resume.yaml`
 
 2. **Output Folder:**
-    Contains the output of the bot.
+   Contains the output of the bot.
+
     - `data.json` results of the --collect mode
     - `failed.json` failed applications
     - `open_ai_calls.json` all the calls made to the LLM model
@@ -623,28 +648,28 @@
 
 3. **Run the Bot:**
 
-   Auto_Jobs_Applier_AIHawk offers flexibility in how it handles your pdf resume:
-
-- **Dynamic Resume Generation:**
-  If you don't use the `--resume` option, the bot will automatically generate a unique resume for each application. This feature uses the information from your `plain_text_resume.yaml` file and tailors it to each specific job application, potentially increasing your chances of success by customizing your resume for each position.
-
-   ```bash
-   python main.py
-   ```
-
-- **Using a Specific Resume:**
-  If you want to use a specific PDF resume for all applications, place your resume PDF in the `data_folder` directory and run the bot with the `--resume` option:
-
-  ```bash
-  python main.py --resume /path/to/your/resume.pdf
-  ```
-
-- **Using the colled mode:**
-  If you want to collect job data only to perform any type of data analytics you can use the bot with the `--collect` option. This will store in output/data.json file all data found from linkedin jobs offers.
-
-  ```bash
-  python main.py --collect
-  ```
+    Auto_Jobs_Applier_AIHawk offers flexibility in how it handles your pdf resume:
+
+-   **Dynamic Resume Generation:**
+    If you don't use the `--resume` option, the bot will automatically generate a unique resume for each application. This feature uses the information from your `plain_text_resume.yaml` file and tailors it to each specific job application, potentially increasing your chances of success by customizing your resume for each position.
+
+    ```bash
+    python main.py
+    ```
+
+-   **Using a Specific Resume:**
+    If you want to use a specific PDF resume for all applications, place your resume PDF in the `data_folder` directory and run the bot with the `--resume` option:
+
+    ```bash
+    python main.py --resume /path/to/your/resume.pdf
+    ```
+
+-   **Using the colled mode:**
+    If you want to collect job data only to perform any type of data analytics you can use the bot with the `--collect` option. This will store in output/data.json file all data found from linkedin jobs offers.
+
+    ```bash
+    python main.py --collect
+    ```
 
 ### Troubleshooting
 
@@ -656,11 +681,11 @@
 
 **Solution:**
 
-- Check your OpenAI API billing settings at <https://platform.openai.com/account/billing>
-- Ensure you have added a valid payment method to your OpenAI account
-- Note that ChatGPT Plus subscription is different from API access
-- If you've recently added funds or upgraded, wait 12-24 hours for changes to take effect
-- Free tier has a 3 RPM limit; spend at least $5 on API usage to increase
+-   Check your OpenAI API billing settings at <https://platform.openai.com/account/billing>
+-   Ensure you have added a valid payment method to your OpenAI account
+-   Note that ChatGPT Plus subscription is different from API access
+-   If you've recently added funds or upgraded, wait 12-24 hours for changes to take effect
+-   Free tier has a 3 RPM limit; spend at least $5 on API usage to increase
 
 #### 2. Easy Apply Button Not Found
 
@@ -670,10 +695,10 @@
 
 **Solution:**
 
-- Ensure that you're logged properly
-- Check if the job listings you're targeting actually have the "Easy Apply" option
-- Verify that your search parameters in the `config.yaml` file are correct and returning jobs with the "Easy Apply" button
-- Try increasing the wait time for page loading in the script to ensure all elements are loaded before searching for the button
+-   Ensure that you're logged properly
+-   Check if the job listings you're targeting actually have the "Easy Apply" option
+-   Verify that your search parameters in the `config.yaml` file are correct and returning jobs with the "Easy Apply" button
+-   Try increasing the wait time for page loading in the script to ensure all elements are loaded before searching for the button
 
 #### 3. Incorrect Information in Job Applications
 
@@ -681,9 +706,9 @@
 
 **Solution:**
 
-- Update prompts for professional experience specificity
-- Add fields in `config.yaml` for current CTC, expected CTC, and notice period
-- Modify bot logic to use these new config fields
+-   Update prompts for professional experience specificity
+-   Add fields in `config.yaml` for current CTC, expected CTC, and notice period
+-   Modify bot logic to use these new config fields
 
 #### 4. YAML Configuration Errors
 
@@ -693,10 +718,10 @@
 
 **Solution:**
 
-- Copy example `config.yaml` and modify gradually
-- Ensure proper YAML indentation and spacing
-- Use a YAML validator tool
-- Avoid unnecessary special characters or quotes
+-   Copy example `config.yaml` and modify gradually
+-   Ensure proper YAML indentation and spacing
+-   Use a YAML validator tool
+-   Avoid unnecessary special characters or quotes
 
 #### 5. Bot Logs In But Doesn't Apply to Jobs
 
@@ -704,17 +729,17 @@
 
 **Solution:**
 
-- Check for security checks or CAPTCHAs
-- Verify `config.yaml` job search parameters
-- Ensure your account profile meets job requirements
-- Review console output for error messages
+-   Check for security checks or CAPTCHAs
+-   Verify `config.yaml` job search parameters
+-   Ensure your account profile meets job requirements
+-   Review console output for error messages
 
 ### General Troubleshooting Tips
 
-- Use the latest version of the script
-- Verify all dependencies are installed and updated
-- Check internet connection stability
-- Clear browser cache and cookies if issues persist
+-   Use the latest version of the script
+-   Verify all dependencies are installed and updated
+-   Check internet connection stability
+-   Clear browser cache and cookies if issues persist
 
 For further assistance, please create an issue on the [GitHub repository](https://github.com/feder-cr/Auto_Jobs_Applier_AIHawk/issues) with detailed information about your problem, including error messages and your configuration (with sensitive information removed).
 
@@ -722,40 +747,44 @@
 
 ### For Users
 
-- Ollama & Gemini Setup
-  - To install and configure **Ollama** and **Gemini**, [Download Ollama and Gemini Setup Guide (PDF)](https://github.com/feder-cr/Auto_Jobs_Applier_AIHawk/blob/main/docs/guide_to_setup_ollama_and_gemini.pdf)
-  - Follow the instructions in these guides to ensure proper configuration of **AIHawk** with **Ollama** and **Gemini**.
-  - Written by Rushi, [Linkedin](https://www.linkedin.com/in/rushichaganti/), support him by following.
-
-- Editing YAML Files
-  - For detailed instructions on editing YAML configuration sections for **AIHawk**, refer to this document:
-  - [Download YAML Editing Guide (PDF)](https://github.com/feder-cr/Auto_Jobs_Applier_AIHawk/blob/main/docs/guide_yaml_sections.pdf)
-  - Written by Rushi, [Linkedin](https://www.linkedin.com/in/rushichaganti/), support him by following.
-
-- Auto-start AIHawk
-  - To make **AIHawk** automatically start when your system boots, follow the steps in this guide:
-  - [Download Auto-start AIHawk Guide (PDF)](https://github.com/feder-cr/Auto_Jobs_Applier_AIHawk/blob/main/docs/guide_to_autostart_aihawk.pdf)
-  - Written by Rushi, [Linkedin](https://www.linkedin.com/in/rushichaganti/), support him by following.
-
-- Video Tutorial
-  - [How to set up Auto_Jobs_Applier_AIHawk](https://youtu.be/gdW9wogHEUM)
-  - Written by Rushi, [Linkedin](https://www.linkedin.com/in/rushichaganti/), support him by following.
-
-- [OpenAI API Documentation](https://platform.openai.com/docs/)
+-   Ollama & Gemini Setup
+
+    -   To install and configure **Ollama** and **Gemini**, [Download Ollama and Gemini Setup Guide (PDF)](https://github.com/feder-cr/Auto_Jobs_Applier_AIHawk/blob/main/docs/guide_to_setup_ollama_and_gemini.pdf)
+    -   Follow the instructions in these guides to ensure proper configuration of **AIHawk** with **Ollama** and **Gemini**.
+    -   Written by Rushi, [Linkedin](https://www.linkedin.com/in/rushichaganti/), support him by following.
+
+-   Editing YAML Files
+
+    -   For detailed instructions on editing YAML configuration sections for **AIHawk**, refer to this document:
+    -   [Download YAML Editing Guide (PDF)](https://github.com/feder-cr/Auto_Jobs_Applier_AIHawk/blob/main/docs/guide_yaml_sections.pdf)
+    -   Written by Rushi, [Linkedin](https://www.linkedin.com/in/rushichaganti/), support him by following.
+
+-   Auto-start AIHawk
+
+    -   To make **AIHawk** automatically start when your system boots, follow the steps in this guide:
+    -   [Download Auto-start AIHawk Guide (PDF)](https://github.com/feder-cr/Auto_Jobs_Applier_AIHawk/blob/main/docs/guide_to_autostart_aihawk.pdf)
+    -   Written by Rushi, [Linkedin](https://www.linkedin.com/in/rushichaganti/), support him by following.
+
+-   Video Tutorial
+
+    -   [How to set up Auto_Jobs_Applier_AIHawk](https://youtu.be/gdW9wogHEUM)
+    -   Written by Rushi, [Linkedin](https://www.linkedin.com/in/rushichaganti/), support him by following.
+
+-   [OpenAI API Documentation](https://platform.openai.com/docs/)
 
 ### For Developers
 
-- [Contribution Guidelines](CONTRIBUTING.md)
-
-- [Lang Chain Developer Documentation](https://python.langchain.com/v0.2/docs/integrations/components/)
-
-- [Workflow diagrams](docs/workflow_diagrams.md)
-
-- If you encounter any issues, you can open an issue on [GitHub](https://github.com/feder-cr/Auto_Jobs_Applier_AIHawk/issues).
-  Please add valuable details to the subject and to the description. If you need new feature then please reflect this.  
-  I'll be more than happy to assist you!
-
-- Note for Contributors: If you would like to submit a Pull Request (PR), please target the `release` branch instead of `main`. The `release` branch is used for testing new code changes and will be periodically merged into `main` after validation. This approach ensures that only tested features make it into the main branch.
+-   [Contribution Guidelines](CONTRIBUTING.md)
+
+-   [Lang Chain Developer Documentation](https://python.langchain.com/v0.2/docs/integrations/components/)
+
+-   [Workflow diagrams](docs/workflow_diagrams.md)
+
+-   If you encounter any issues, you can open an issue on [GitHub](https://github.com/feder-cr/Auto_Jobs_Applier_AIHawk/issues).
+    Please add valuable details to the subject and to the description. If you need new feature then please reflect this.  
+    I'll be more than happy to assist you!
+
+-   Note for Contributors: If you would like to submit a Pull Request (PR), please target the `release` branch instead of `main`. The `release` branch is used for testing new code changes and will be periodically merged into `main` after validation. This approach ensures that only tested features make it into the main branch.
 
 ## Conclusion
 
@@ -768,6 +797,7 @@
 If you like the project please star ⭐ the repository!
 
 ## Special Thanks
+
 [![Contributors](https://img.shields.io/github/contributors/feder-cr/Auto_Jobs_Applier_AIHawk)](https://github.com/feder-cr/Auto_Jobs_Applier_AIHawk/graphs/contributors)
 
 <a href="https://github.com/AIHawk-co/Auto_Jobs_Applier/graphs/contributors">
@@ -778,7 +808,7 @@
 
 ## License
 
-This project is licensed under the  MIT + Commons Clause License - see the [LICENSE](LICENSE) file for details.
+This project is licensed under the MIT + Commons Clause License - see the [LICENSE](LICENSE) file for details.
 
 ## Disclaimer
 
