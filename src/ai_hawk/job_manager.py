import json
import os
import random
import time
from itertools import product
from pathlib import Path
<<<<<<< HEAD
=======
from datetime import datetime
>>>>>>> cc0b8147

from inputimeout import inputimeout, TimeoutOccurred
from selenium.common.exceptions import NoSuchElementException
from selenium.webdriver.common.by import By


from ai_hawk.linkedIn_easy_applier import AIHawkEasyApplier
from config import JOB_MAX_APPLICATIONS, JOB_MIN_APPLICATIONS, MINIMUM_WAIT_TIME_IN_SECONDS
from src.custom_exception import JobNotSuitableException
from src.job import Job
from src.logging import logger

import urllib.parse
from selenium.webdriver.support.ui import WebDriverWait
from selenium.webdriver.support import expected_conditions as EC
from selenium.common.exceptions import TimeoutException

from src.regex_utils import generate_regex_patterns_for_blacklisting
import re

import utils.browser_utils as browser_utils
import utils.time_utils


class EnvironmentKeys:
    def __init__(self):
        logger.debug("Initializing EnvironmentKeys")
        self.skip_apply = self._read_env_key_bool("SKIP_APPLY")
        self.disable_description_filter = self._read_env_key_bool("DISABLE_DESCRIPTION_FILTER")
        logger.debug(f"EnvironmentKeys initialized: skip_apply={self.skip_apply}, disable_description_filter={self.disable_description_filter}")

    @staticmethod
    def _read_env_key(key: str) -> str:
        value = os.getenv(key, "")
        logger.debug(f"Read environment key {key}: {value}")
        return value

    @staticmethod
    def _read_env_key_bool(key: str) -> bool:
        value = os.getenv(key) == "True"
        logger.debug(f"Read environment key {key} as bool: {value}")
        return value


class AIHawkJobManager:
    def __init__(self, driver):
        logger.debug("Initializing AIHawkJobManager")
        self.driver = driver
        self.set_old_answers = set()
        self.easy_applier_component = None
        logger.debug("AIHawkJobManager initialized successfully")

    def set_parameters(self, parameters):
        logger.debug("Setting parameters for AIHawkJobManager")
        self.company_blacklist = parameters.get('company_blacklist', []) or []
        self.title_blacklist = parameters.get('title_blacklist', []) or []
        self.location_blacklist = parameters.get('location_blacklist', []) or []
        self.positions = parameters.get('positions', [])
        self.locations = parameters.get('locations', [])
        self.apply_once_at_company = parameters.get('apply_once_at_company', False)
        self.base_search_url = self.get_base_search_url(parameters)
        self.seen_jobs = []
        self.keywords_whitelist = parameters.get('keywords_whitelist', []) or []

        self.min_applicants = JOB_MIN_APPLICATIONS
        self.max_applicants = JOB_MAX_APPLICATIONS

        # Generate regex patterns from blacklist lists
        self.title_blacklist_patterns = generate_regex_patterns_for_blacklisting(self.title_blacklist)
        self.company_blacklist_patterns = generate_regex_patterns_for_blacklisting(self.company_blacklist)
        self.location_blacklist_patterns = generate_regex_patterns_for_blacklisting(self.location_blacklist)

        resume_path = parameters.get('uploads', {}).get('resume', None)
        self.resume_path = Path(resume_path) if resume_path and Path(resume_path).exists() else None
        self.output_file_directory = Path(parameters['outputFileDirectory'])
        self.env_config = EnvironmentKeys()
        logger.debug("Parameters set successfully")

    def set_gpt_answerer(self, gpt_answerer):
        logger.debug("Setting GPT answerer")
        self.gpt_answerer = gpt_answerer

    def set_resume_generator_manager(self, resume_generator_manager):
        logger.debug("Setting resume generator manager")
        self.resume_generator_manager = resume_generator_manager

    def start_collecting_data(self):
        searches = list(product(self.positions, self.locations))
        random.shuffle(searches)
        page_sleep = 0
        minimum_time = 60 * 5
        minimum_page_time = time.time() + minimum_time

        for position, location in searches:
            location_url = "&location=" + location
            job_page_number = -1
            logger.info(f"Collecting data for {position} in {location}.",color="yellow")
            try:
                while True:
                    page_sleep += 1
                    job_page_number += 1
                    logger.info(f"Going to job page {job_page_number}", color="yellow")
                    self.next_job_page(position, location_url, job_page_number)
                    utils.time_utils.medium_sleep()
                    logger.info("Starting the collecting process for this page", color="yellow")
                    self.read_jobs()
                    logger.info("Collecting data on this page has been completed!", color="yellow")

                    time_left = minimum_page_time - time.time()
                    if time_left > 0:
                        logger.info(f"Sleeping for {time_left} seconds.",color="yellow")
                        time.sleep(time_left)
                        minimum_page_time = time.time() + minimum_time
                    if page_sleep % 5 == 0:
                        sleep_time = random.randint(1, 5)
                        logger.info(f"Sleeping for {sleep_time / 60} minutes.",color="yellow")
                        time.sleep(sleep_time)
                        page_sleep += 1
            except Exception:
                pass
            time_left = minimum_page_time - time.time()
            if time_left > 0:
                logger.info(f"Sleeping for {time_left} seconds.",color="yellow")
                time.sleep(time_left)
                minimum_page_time = time.time() + minimum_time
            if page_sleep % 5 == 0:
                sleep_time = random.randint(50, 90)
                logger.info(f"Sleeping for {sleep_time / 60} minutes.",color="yellow")
                time.sleep(sleep_time)
                page_sleep += 1

    def start_applying(self):
        logger.debug("Starting job application process")
        self.easy_applier_component = AIHawkEasyApplier(self.driver, self.resume_path, self.set_old_answers,
                                                          self.gpt_answerer, self.resume_generator_manager)
        searches = list(product(self.positions, self.locations))
        random.shuffle(searches)
        page_sleep = 0
        minimum_time = MINIMUM_WAIT_TIME_IN_SECONDS
        minimum_page_time = time.time() + minimum_time

        for position, location in searches:
            location_url = "&location=" + location
            job_page_number = -1
            logger.debug(f"Starting the search for {position} in {location}.")

            try:
                while True:
                    page_sleep += 1
                    job_page_number += 1
                    logger.debug(f"Going to job page {job_page_number}")
                    self.next_job_page(position, location_url, job_page_number)
                    utils.time_utils.medium_sleep()
                    logger.debug("Starting the application process for this page...")

                    try:
                        jobs = self.get_jobs_from_page()
                        if not jobs:
                            logger.debug("No more jobs found on this page. Exiting loop.")
                            break
                    except Exception as e:
                        logger.error(f"Failed to retrieve jobs: {e}")
                        break

                    try:
                        self.apply_jobs()
                    except Exception as e:
                        logger.error(f"Error during job application: {e}")
                        continue

                    logger.debug("Applying to jobs on this page has been completed!")

                    time_left = minimum_page_time - time.time()

                    # Ask user if they want to skip waiting, with timeout
                    if time_left > 0:
                        try:
                            user_input = inputimeout(
                                prompt=f"Sleeping for {time_left} seconds. Press 'y' to skip waiting. Timeout 60 seconds : ",
                                timeout=60).strip().lower()
                        except TimeoutOccurred:
                            user_input = ''  # No input after timeout
                        if user_input == 'y':
                            logger.debug("User chose to skip waiting.")
                        else:
                            logger.debug(f"Sleeping for {time_left} seconds as user chose not to skip.")
                            time.sleep(time_left)

                    minimum_page_time = time.time() + minimum_time

                    if page_sleep % 5 == 0:
                        sleep_time = random.randint(5, 34)
                        try:
                            user_input = inputimeout(
                                prompt=f"Sleeping for {sleep_time / 60} minutes. Press 'y' to skip waiting. Timeout 60 seconds : ",
                                timeout=60).strip().lower()
                        except TimeoutOccurred:
                            user_input = ''  # No input after timeout
                        if user_input == 'y':
                            logger.debug("User chose to skip waiting.")
                        else:
                            logger.debug(f"Sleeping for {sleep_time} seconds.")
                            time.sleep(sleep_time)
                        page_sleep += 1
            except Exception as e:
                logger.error(f"Unexpected error during job search: {e}")
                continue

            time_left = minimum_page_time - time.time()

            if time_left > 0:
                try:
                    user_input = inputimeout(
                        prompt=f"Sleeping for {time_left} seconds. Press 'y' to skip waiting. Timeout 60 seconds : ",
                        timeout=60).strip().lower()
                except TimeoutOccurred:
                    user_input = ''  # No input after timeout
                if user_input == 'y':
                    logger.debug("User chose to skip waiting.")
                else:
                    logger.debug(f"Sleeping for {time_left} seconds as user chose not to skip.")
                    time.sleep(time_left)

            minimum_page_time = time.time() + minimum_time

            if page_sleep % 5 == 0:
                sleep_time = random.randint(50, 90)
                try:
                    user_input = inputimeout(
                        prompt=f"Sleeping for {sleep_time / 60} minutes. Press 'y' to skip waiting: ",
                        timeout=60).strip().lower()
                except TimeoutOccurred:
                    user_input = ''  # No input after timeout
                if user_input == 'y':
                    logger.debug("User chose to skip waiting.")
                else:
                    logger.debug(f"Sleeping for {sleep_time} seconds.")
                    time.sleep(sleep_time)
                page_sleep += 1

    def get_jobs_from_page(self):

        try:

            no_jobs_element = self.driver.find_element(By.CLASS_NAME, 'jobs-search-two-pane__no-results-banner--expand')
            if 'No matching jobs found' in no_jobs_element.text or 'unfortunately, things aren' in self.driver.page_source.lower():
                logger.debug("No matching jobs found on this page, skipping.")
                return []

        except NoSuchElementException:
            pass

        try:
            job_results = self.driver.find_element(By.CLASS_NAME, "jobs-search-results-list")
            browser_utils.scroll_slow(self.driver, job_results)
            browser_utils.scroll_slow(self.driver, job_results, step=300, reverse=True)

            job_list_elements = self.driver.find_elements(By.CLASS_NAME, 'scaffold-layout__list-container')[
                0].find_elements(By.CLASS_NAME, 'jobs-search-results__list-item')
            if not job_list_elements:
                logger.debug("No job class elements found on page, skipping.")
                return []

            return job_list_elements

        except NoSuchElementException:
            logger.debug("No job results found on the page.")
            return []

        except Exception as e:
            logger.error(f"Error while fetching job elements: {e}")
            return []

    def read_jobs(self):
        try:
            no_jobs_element = self.driver.find_element(By.CLASS_NAME, 'jobs-search-two-pane__no-results-banner--expand')
            if 'No matching jobs found' in no_jobs_element.text or 'unfortunately, things aren' in self.driver.page_source.lower():
                raise Exception("No more jobs on this page")
        except NoSuchElementException:
            pass
        
        job_results = self.driver.find_element(By.CLASS_NAME, "jobs-search-results-list")
        browser_utils.scroll_slow(self.driver, job_results)
        browser_utils.scroll_slow(self.driver, job_results, step=300, reverse=True)
        job_list_elements = self.driver.find_elements(By.CLASS_NAME, 'scaffold-layout__list-container')[0].find_elements(By.CLASS_NAME, 'jobs-search-results__list-item')
        if not job_list_elements:
            raise Exception("No job class elements found on page")
        job_list = [self.job_tile_to_job(job_element) for job_element in job_list_elements] 
        for job in job_list:            
            if self.is_blacklisted(job.title, job.company, job.link, job.location):
                logger.info(f"Blacklisted {job.title} at {job.company} in {job.location}, skipping...")
                self.write_to_file(job, "skipped")
                continue
            try:
                self.write_to_file(job,'data')
            except Exception as e:
                self.write_to_file(job, "failed")
                continue

    def apply_jobs(self):
        try:
            no_jobs_element = self.driver.find_element(By.CLASS_NAME, 'jobs-search-two-pane__no-results-banner--expand')
            if 'No matching jobs found' in no_jobs_element.text or 'unfortunately, things aren' in self.driver.page_source.lower():
                logger.debug("No matching jobs found on this page, skipping")
                return
        except NoSuchElementException:
            pass

        job_list_elements = self.driver.find_elements(By.CLASS_NAME, 'scaffold-layout__list-container')[
            0].find_elements(By.CLASS_NAME, 'jobs-search-results__list-item')

        if not job_list_elements:
            logger.debug("No job class elements found on page, skipping")
            return

        job_list = [self.job_tile_to_job(job_element) for job_element in job_list_elements]

        for job in job_list:

            logger.debug(f"Starting applicant for job: {job.title} at {job.company}")
            #TODO fix apply threshold
            """
                # Initialize applicants_count as None
                applicants_count = None

                # Iterate over each job insight element to find the one containing the word "applicant"
                for element in job_insight_elements:
                    logger.debug(f"Checking element text: {element.text}")
                    if "applicant" in element.text.lower():
                        # Found an element containing "applicant"
                        applicants_text = element.text.strip()
                        logger.debug(f"Applicants text found: {applicants_text}")

                        # Extract numeric digits from the text (e.g., "70 applicants" -> "70")
                        applicants_count = ''.join(filter(str.isdigit, applicants_text))
                        logger.debug(f"Extracted applicants count: {applicants_count}")

                        if applicants_count:
                            if "over" in applicants_text.lower():
                                applicants_count = int(applicants_count) + 1  # Handle "over X applicants"
                                logger.debug(f"Applicants count adjusted for 'over': {applicants_count}")
                            else:
                                applicants_count = int(applicants_count)  # Convert the extracted number to an integer
                        break

                # Check if applicants_count is valid (not None) before performing comparisons
                if applicants_count is not None:
                    # Perform the threshold check for applicants count
                    if applicants_count < self.min_applicants or applicants_count > self.max_applicants:
                        logger.debug(f"Skipping {job.title} at {job.company}, applicants count: {applicants_count}")
                        self.write_to_file(job, "skipped_due_to_applicants")
                        continue  # Skip this job if applicants count is outside the threshold
                    else:
                        logger.debug(f"Applicants count {applicants_count} is within the threshold")
                else:
                    # If no applicants count was found, log a warning but continue the process
                    logger.warning(
                        f"Applicants count not found for {job.title} at {job.company}, continuing with application.")
            except NoSuchElementException:
                # Log a warning if the job insight elements are not found, but do not stop the job application process
                logger.warning(
                    f"Applicants count elements not found for {job.title} at {job.company}, continuing with application.")
            except ValueError as e:
                # Handle errors when parsing the applicants count
                logger.error(f"Error parsing applicants count for {job.title} at {job.company}: {e}")
            except Exception as e:
                # Catch any other exceptions to ensure the process continues
                logger.error(
                    f"Unexpected error during applicants count processing for {job.title} at {job.company}: {e}")

            # Continue with the job application process regardless of the applicants count check
            """
        

            if self.is_previously_failed_to_apply(job.link):
                logger.debug(f"Previously failed to apply for {job.title} at {job.company}, skipping...")
                continue
            if self.is_blacklisted(job.title, job.company, job.link, job.location):
                logger.debug(f"Job blacklisted: {job.title} at {job.company} in {job.location}")
                self.write_to_file(job, "skipped", "Job blacklisted")
                continue
            if self.is_already_applied_to_job(job.title, job.company, job.link):
                self.write_to_file(job, "skipped", "Already applied to this job")
                continue
            if self.is_already_applied_to_company(job.company):
                self.write_to_file(job, "skipped", "Already applied to this company")
                continue
            
            # Add the new keyword check
            if hasattr(self, 'keywords_whitelist') and self.keywords_whitelist:
                try:
                    # Navigate to the job's page
                    self.driver.get(job.link)
                    
                    if not self._check_keywords_whitelist():
                        logger.debug(f"Job description keywords not found for {job.title} at {job.company}")
                        self.write_to_file(job, "skipped")
                        continue
                except Exception as e:
                    logger.error(f"Error checking job description keywords: {e}")
                    continue        
            
            try:
                if job.apply_method not in {"Continue", "Applied", "Apply"}:
                    self.easy_applier_component.job_apply(job)
                    self.write_to_file(job, "success")
                    logger.debug(f"Applied to job: {job.title} at {job.company}")
            except JobNotSuitableException as e:
                logger.debug(f"Job not suitable for application: {job.title} at {job.company}")
                self.write_to_file(job, "skipped", str(e))
                continue
            except Exception as e:
                logger.error(f"Failed to apply for {job.title} at {job.company}: {e}",exc_info=True)
                self.write_to_file(job, "failed", f"Application error: {str(e)}")
                continue

    def write_to_file(self, job : Job, file_name, reason=None):
        logger.debug(f"Writing job application result to file: {file_name}")
        pdf_path = Path(job.resume_path).resolve()
        pdf_path = pdf_path.as_uri()
        current_time = datetime.now().strftime("%Y-%m-%d %H:%M:%S")
        data = {
            "company": job.company,
            "job_title": job.title,
            "link": job.link,
            "job_recruiter": job.recruiter_link,
            "job_location": job.location,
            "pdf_path": pdf_path,
            "time": current_time
        }
        
        if reason:
            data["reason"] = reason
            
        file_path = self.output_file_directory / f"{file_name}.json"
        if not file_path.exists():
            with open(file_path, 'w', encoding='utf-8') as f:
                json.dump([data], f, indent=4)
                logger.debug(f"Job data written to new file: {file_name}")
        else:
            with open(file_path, 'r+', encoding='utf-8') as f:
                try:
                    existing_data = json.load(f)
                except json.JSONDecodeError:
                    logger.error(f"JSON decode error in file: {file_path}")
                    existing_data = []
                existing_data.append(data)
                f.seek(0)
                json.dump(existing_data, f, indent=4)
                f.truncate()
                logger.debug(f"Job data appended to existing file: {file_name}")

    def get_base_search_url(self, parameters):
        logger.debug("Constructing base search URL")
        url_parts = []
        working_type_filter = []
        if parameters.get("onsite") == True:
            working_type_filter.append("1")
        if parameters.get("remote") == True:
            working_type_filter.append("2")
        if parameters.get("hybrid") == True:
            working_type_filter.append("3")

        if working_type_filter:
            url_parts.append(f"f_WT={'%2C'.join(working_type_filter)}")

        experience_levels = [str(i + 1) for i, (level, v) in enumerate(parameters.get('experience_level', {}).items()) if
                             v]
        if experience_levels:
            url_parts.append(f"f_E={','.join(experience_levels)}")
        url_parts.append(f"distance={parameters['distance']}")
        job_types = [key[0].upper() for key, value in parameters.get('jobTypes', {}).items() if value]
        if job_types:
            url_parts.append(f"f_JT={','.join(job_types)}")
        date_mapping = {
            "all_time": "",
            "month": "&f_TPR=r2592000",
            "week": "&f_TPR=r604800",
            "24_hours": "&f_TPR=r86400"
        }
        date_param = next((v for k, v in date_mapping.items() if parameters.get('date', {}).get(k)), "")
        url_parts.append("f_LF=f_AL")  # Easy Apply
        base_url = "&".join(url_parts)
        full_url = f"?{base_url}{date_param}"
        logger.debug(f"Base search URL constructed: {full_url}")
        return full_url

    def next_job_page(self, position, location, job_page):
        logger.debug(f"Navigating to next job page: {position} in {location}, page {job_page}")
        encoded_position = urllib.parse.quote(position)
        self.driver.get(
            f"https://www.linkedin.com/jobs/search/{self.base_search_url}&keywords={encoded_position}{location}&start={job_page * 25}")


    def job_tile_to_job(self, job_tile) -> Job:
        logger.debug("Extracting job information from tile")
        job = Job()

        try:
            job.title = job_tile.find_element(By.CLASS_NAME, 'job-card-list__title').find_element(By.TAG_NAME, 'strong').text
            logger.debug(f"Job title extracted: {job.title}")
        except NoSuchElementException:
            logger.warning("Job title is missing.")
        
        try:
            job.link = job_tile.find_element(By.CLASS_NAME, 'job-card-list__title').get_attribute('href').split('?')[0]
            logger.debug(f"Job link extracted: {job.link}")
        except NoSuchElementException:
            logger.warning("Job link is missing.")
        
        try:
            job.company = job_tile.find_element(By.CLASS_NAME, 'job-card-container__primary-description').text
            logger.debug(f"Job company extracted: {job.company}")
        except NoSuchElementException:
            logger.warning("Job company is missing.")
        
        # Extract job ID from job url
        try:
            match = re.search(r'/jobs/view/(\d+)/', job.link)
            if match:
                job.id = match.group(1)
            else:
                logger.warning(f"Job ID not found in link: {job.link}")
            logger.debug(f"Job ID extracted: {job.id} from url:{job.link}") if match else logger.warning(f"Job ID not found in link: {job.link}")
        except Exception as e:
            logger.warning(f"Failed to extract job ID: {e}", exc_info=True)

        try:
            job.location = job_tile.find_element(By.CLASS_NAME, 'job-card-container__metadata-item').text
        except NoSuchElementException:
            logger.warning("Job location is missing.")
        
        try:
            job.apply_method = job_tile.find_element(By.CLASS_NAME, 'job-card-container__apply-method').text
        except NoSuchElementException:
            job.apply_method = "Applied"
            logger.warning("Apply method not found, assuming 'Applied'.")

        return job

    def is_blacklisted(self, job_title, company, link, job_location):
        logger.debug(f"Checking if job is blacklisted: {job_title} at {company} in {job_location}")
        title_blacklisted = any(re.search(pattern, job_title, re.IGNORECASE) for pattern in self.title_blacklist_patterns)
        company_blacklisted = any(re.search(pattern, company, re.IGNORECASE) for pattern in self.company_blacklist_patterns)
        location_blacklisted = any(re.search(pattern, job_location, re.IGNORECASE) for pattern in self.location_blacklist_patterns)
        link_seen = link in self.seen_jobs
        is_blacklisted = title_blacklisted or company_blacklisted or location_blacklisted or link_seen
        logger.debug(f"Job blacklisted status: {is_blacklisted}")

        return is_blacklisted

    def is_already_applied_to_job(self, job_title, company, link):
        link_seen = link in self.seen_jobs
        if link_seen:
            logger.debug(f"Already applied to job: {job_title} at {company}, skipping...")
        return link_seen

    def is_already_applied_to_company(self, company):
        if not self.apply_once_at_company:
            return False

        output_files = ["success.json"]
        for file_name in output_files:
            file_path = self.output_file_directory / file_name
            if file_path.exists():
                with open(file_path, 'r', encoding='utf-8') as f:
                    try:
                        existing_data = json.load(f)
                        for applied_job in existing_data:
                            if applied_job['company'].strip().lower() == company.strip().lower():
                                logger.debug(
                                    f"Already applied at {company} (once per company policy), skipping...")
                                return True
                    except json.JSONDecodeError:
                        continue
        return False

    def is_previously_failed_to_apply(self, link):
        file_name = "failed"
        file_path = self.output_file_directory / f"{file_name}.json"

        if not file_path.exists():
            with open(file_path, "w", encoding="utf-8") as f:
                json.dump([], f)

        with open(file_path, 'r', encoding='utf-8') as f:
            try:
                existing_data = json.load(f)
            except json.JSONDecodeError:
                logger.error(f"JSON decode error in file: {file_path}")
                return False
            
        for data in existing_data:
            data_link = data['link']
            if data_link == link:
                return True
                
        return False

    def _check_keywords_whitelist(self):
        """
        Check if job description contains any of the specified keywords.
        
        Returns:
            bool: True if any keyword is found in description, False otherwise
        """
        logger.debug(f"Checking job description for keywords: {self.keywords_whitelist}")
        try:
            # Wait for job description to load
            description_element = WebDriverWait(self.driver, 10).until(
                EC.presence_of_element_located((By.CSS_SELECTOR, "div#job-details"))
            )
            
            # Try to find and click the "Show more" button
            try:
                show_more_button = self.driver.find_element(By.CSS_SELECTOR, 
                    "button.jobs-description__footer-button")
                if show_more_button.is_displayed() and show_more_button.get_attribute('aria-expanded') == 'false':
                    logger.debug("Clicking 'Show more' button to expand description")
                    show_more_button.click()
                    time.sleep(1)  # Give time for expansion animation
            except NoSuchElementException:
                logger.debug("No 'Show more' button found - description might already be expanded")
            
            # Get the full description text
            description_text = description_element.text.lower()
            
            # Check if any keyword exists in the description
            for keyword in self.keywords_whitelist:
                if keyword.lower() in description_text:
                    logger.debug(f"Found keyword '{keyword}' in job description")
                    return True
                    
            logger.debug("No matching keywords found in job description")
            return False
            
        except TimeoutException:
            logger.warning("Timeout waiting for job description to load")
            return False
        except Exception as e:
            logger.error(f"Error checking job description keywords: {e}")
            return False<|MERGE_RESOLUTION|>--- conflicted
+++ resolved
@@ -4,10 +4,8 @@
 import time
 from itertools import product
 from pathlib import Path
-<<<<<<< HEAD
-=======
 from datetime import datetime
->>>>>>> cc0b8147
+
 
 from inputimeout import inputimeout, TimeoutOccurred
 from selenium.common.exceptions import NoSuchElementException
