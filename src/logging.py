--- conflicted
+++ resolved
@@ -17,7 +17,6 @@
     if os.path.exists("log/app.log"):
         os.remove("log/app.log")
 
-
 def init_loguru_logger():
     """Initialize and configure loguru logger."""
 
@@ -26,17 +25,9 @@
 
     log_file = get_log_filename()
 
-<<<<<<< HEAD
-def get_log_filename():
-    timestamp = time.strftime("%Y%m%d_%H%M%S")
-    return f"log/app_{timestamp}.log"
-  
-log_file = get_log_filename()
-=======
     os.makedirs(os.path.dirname(log_file), exist_ok=True)
 
     logger.remove()
->>>>>>> 5c575b2a
 
     # Add file logger if LOG_TO_FILE is True
     if LOG_TO_FILE:
