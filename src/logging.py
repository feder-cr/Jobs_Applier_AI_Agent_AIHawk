import atexit
import os
import random
import sys
import time
from selenium import webdriver
from loguru import logger
from config import LOG_LEVEL, LOG_SELENIUM_LEVEL, LOG_TO_CONSOLE, LOG_TO_FILE

from selenium.webdriver.remote.remote_connection import LOGGER as selenium_logger

selenium_logger.setLevel(LOG_SELENIUM_LEVEL)

def get_log_filename():
    timestamp = time.strftime("%Y%m%d_%H%M%S")
    return f"log/app_{timestamp}.log"
<<<<<<< HEAD
=======

>>>>>>> 45136dd6
log_file = get_log_filename()

# Ensure the log directory exists
os.makedirs(os.path.dirname(log_file), exist_ok=True)

# Remove default logger
logger.remove()

# Add file logger if LOG_TO_FILE is True
if LOG_TO_FILE:
    logger.add(
        log_file,
        level=LOG_LEVEL,
        rotation="10 MB",
        retention="1 week",
        compression="zip",
        format="<green>{time:YYYY-MM-DD HH:mm:ss.SSS}</green> | <level>{level: <8}</level> | <cyan>{name}</cyan>:<cyan>{function}</cyan>:<cyan>{line}</cyan> - <level>{message}</level>",
        backtrace=True,
        diagnose=True,
    )

# Add console logger if LOG_TO_CONSOLE is True
if LOG_TO_CONSOLE:
    logger.add(
        sys.stderr,
        level=LOG_LEVEL,
        format="<green>{time:YYYY-MM-DD HH:mm:ss.SSS}</green> | <level>{level: <8}</level> | <cyan>{name}</cyan>:<cyan>{function}</cyan>:<cyan>{line}</cyan> - <level>{message}</level>",
        backtrace=True,
        diagnose=True,
    )<|MERGE_RESOLUTION|>--- conflicted
+++ resolved
@@ -14,10 +14,7 @@
 def get_log_filename():
     timestamp = time.strftime("%Y%m%d_%H%M%S")
     return f"log/app_{timestamp}.log"
-<<<<<<< HEAD
-=======
-
->>>>>>> 45136dd6
+  
 log_file = get_log_filename()
 
 # Ensure the log directory exists
