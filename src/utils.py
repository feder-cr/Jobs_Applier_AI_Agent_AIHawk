--- conflicted
+++ resolved
@@ -17,17 +17,12 @@
         logger.debug(f"Created Chrome profile directory: {chromeProfilePath}")
     return chromeProfilePath
 
-<<<<<<< HEAD
 def short_sleep() -> None:
     time.sleep(random.uniform(1.2, 3))
 
 def medium_sleep() -> None:
     time.sleep(random.uniform(3, 5))
 
-
-
-=======
->>>>>>> af3b47de
 def is_scrollable(element):
     scroll_height = element.get_attribute("scrollHeight")
     client_height = element.get_attribute("clientHeight")
